[package]
name = "policy-reasoner"
version = "0.1.0"
edition = "2021"
authors = [ "Bas Kloosterman", "Tim Müller" ]
repository.workspace = true
description = "Long-awaited implementation of the EPI Framework checkers, which reason about policies and contrain systems like [Brane](https://github.com/epi-project/brane)"


[workspace.package]
repository = "https://github.com/epi-project/policy-reasoner"


[dependencies]
tokio = { version = "1", features = ["full"] }
workflow = { path = "./lib/workflow" }
deliberation = { path = "./lib/deliberation" }
humanlog = { git = "https://github.com/Lut99/humanlog-rs" }
log = "0.4"
reasonerconn = { path = "./lib/reasonerconn" }
policy = { path = "./lib/policy" }
eflint-json = { git = "https://gitlab.com/eflint/json-spec-rs"}
srv = { path = "lib/srv" }
state-resolver = { path = "lib/state-resolver" }
auth-resolver = {path = "lib/auth-resolver"}
async-trait = "*"
serde = {version="1.0", features=["derive"]}
serde_json = {version = "1.0" , features = ["raw_value"]}
serde_yaml = "*"
warp = "0.3"
jsonwebtoken = "9"
diesel = { version = "*", features = ["sqlite", "chrono", "r2d2"] }
chrono = "*"
reqwest = "*"

[workspace]
resolver = "2"
members = [
    "lib/workflow",
    "lib/deliberation",
    "lib/reasonerconn",
    "lib/policy",
    "lib/srv",
    "lib/state-resolver",
<<<<<<< HEAD

    "tools/policy-builder"
=======
    "lib/auth-resolver",
>>>>>>> 60fd6e6b
]<|MERGE_RESOLUTION|>--- conflicted
+++ resolved
@@ -42,10 +42,7 @@
     "lib/policy",
     "lib/srv",
     "lib/state-resolver",
-<<<<<<< HEAD
 
     "tools/policy-builder"
-=======
     "lib/auth-resolver",
->>>>>>> 60fd6e6b
 ]